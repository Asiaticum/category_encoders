"""The hashing module contains all methods and classes related to the hashing trick."""

import sys
import hashlib
import category_encoders.utils as util
import multiprocessing
import pandas as pd
import math
import platform

__author__ = 'willmcginnis', 'LiuShulun'


class HashingEncoder(util.BaseEncoder, util.UnsupervisedTransformerMixin):

    """ A multivariate hashing implementation with configurable dimensionality/precision.

    The advantage of this encoder is that it does not maintain a dictionary of observed categories.
    Consequently, the encoder does not grow in size and accepts new values during data scoring
    by design.

    It's important to read about how max_process & max_sample work
    before setting them manually, inappropriate setting slows down encoding.

    Default value of 'max_process' is 1 on Windows because multiprocessing might cause issues, see in :
    https://github.com/scikit-learn-contrib/categorical-encoding/issues/215
    https://docs.python.org/2/library/multiprocessing.html?highlight=process#windows

    Parameters
    ----------

    verbose: int
        integer indicating verbosity of the output. 0 for none.
    cols: list
        a list of columns to encode, if None, all string columns will be encoded.
    drop_invariant: bool
        boolean for whether or not to drop columns with 0 variance.
    return_df: bool
        boolean for whether to return a pandas DataFrame from transform (otherwise it will be a numpy array).
    hash_method: str
        which hashing method to use. Any method from hashlib works.
    max_process: int
        how many processes to use in transform(). Limited in range(1, 64).
        By default, it uses half of the logical CPUs.
        For example, 4C4T makes max_process=2, 4C8T makes max_process=4.
        Set it larger if you have a strong CPU.
        It is not recommended to set it larger than is the count of the
        logical CPUs as it will actually slow down the encoding.
    max_sample: int
        how many samples to encode by each process at a time.
        This setting is useful on low memory machines.
        By default, max_sample=(all samples num)/(max_process).
        For example, 4C8T CPU with 100,000 samples makes max_sample=25,000,
        6C12T CPU with 100,000 samples makes max_sample=16,666.
        It is not recommended to set it larger than the default value.
    n_components: int
        how many bits to use to represent the feature. By default we use 8 bits.
        For high-cardinality features, consider using up-to 32 bits.

    Example
    -------
    >>> from category_encoders.hashing import HashingEncoder
    >>> import pandas as pd
    >>> from sklearn.datasets import load_boston
    >>> bunch = load_boston()
    >>> X = pd.DataFrame(bunch.data, columns=bunch.feature_names)
    >>> y = bunch.target
    >>> he = HashingEncoder(cols=['CHAS', 'RAD']).fit(X, y)
    >>> data = he.transform(X)
    >>> print(data.info())
    <class 'pandas.core.frame.DataFrame'>
    RangeIndex: 506 entries, 0 to 505
    Data columns (total 19 columns):
    col_0      506 non-null int64
    col_1      506 non-null int64
    col_2      506 non-null int64
    col_3      506 non-null int64
    col_4      506 non-null int64
    col_5      506 non-null int64
    col_6      506 non-null int64
    col_7      506 non-null int64
    CRIM       506 non-null float64
    ZN         506 non-null float64
    INDUS      506 non-null float64
    NOX        506 non-null float64
    RM         506 non-null float64
    AGE        506 non-null float64
    DIS        506 non-null float64
    TAX        506 non-null float64
    PTRATIO    506 non-null float64
    B          506 non-null float64
    LSTAT      506 non-null float64
    dtypes: float64(11), int64(8)
    memory usage: 75.2 KB
    None

    References
    ----------
    .. [1] Feature Hashing for Large Scale Multitask Learning, from
    https://alex.smola.org/papers/2009/Weinbergeretal09.pdf
    .. [2] Don't be tricked by the Hashing Trick, from
    https://booking.ai/dont-be-tricked-by-the-hashing-trick-192a6aae3087

    """
    prefit_ordinal = False

    def __init__(self, max_process=0, max_sample=0, verbose=0, n_components=8, cols=None, drop_invariant=False, return_df=True, hash_method='md5'):

        if max_process not in range(1, 128):
            if platform.system == 'Windows':
                self.max_process = 1
            else:
                self.max_process = int(math.ceil(multiprocessing.cpu_count() / 2))
                if self.max_process < 1:
                    self.max_process = 1
                elif self.max_process > 128:
                    self.max_process = 128
        else:
            self.max_process = max_process
        self.max_sample = int(max_sample)
        self.auto_sample = max_sample <= 0
        self.data_lines = 0
        self.X = None

        self.return_df = return_df
        self.drop_invariant = drop_invariant
        self.invariant_cols = []
        self.verbose = verbose
        self.n_components = n_components
        self.use_default_cols = cols is None  # if True, even a repeated call of fit() will select string columns from X
        self.cols = cols
        self.hash_method = hash_method
        self._dim = None
        self.feature_names = None
        self.handle_missing = "does not apply"
        self.handle_unknown = "does not apply"

<<<<<<< HEAD
    def _fit(self, X, y=None, **kwargs):
        pass
=======
    def fit(self, X, y=None, **kwargs):
        """Fit encoder according to X and y.

        Parameters
        ----------

        X : array-like, shape = [n_samples, n_features]
            Training vectors, where n_samples is the number of samples
            and n_features is the number of features.
        y : array-like, shape = [n_samples]
            Target values.

        Returns
        -------

        self : encoder
            Returns self.

        """

        # first check the type
        X = util.convert_input(X)

        self._dim = X.shape[1]

        # if columns aren't passed, just use every string column
        if self.cols is None:
            self.cols = util.get_obj_cols(X)
        else:
            self.cols = util.convert_cols_to_list(self.cols)

        X_temp = self.transform(X, override_return_df=True)
        self.feature_names = X_temp.columns.tolist()

        # drop all output columns with 0 variance.
        if self.drop_invariant:
            self.drop_cols = []
            generated_cols = util.get_generated_cols(X, X_temp, self.cols)
            self.drop_cols = [x for x in generated_cols if X_temp[x].var() <= 10e-5]
            try:
                [self.feature_names.remove(x) for x in self.drop_cols]
            except KeyError as e:
                if self.verbose > 0:
                    print(f"Could not remove column from feature names. Not found in generated cols.\n{e}")

        return self
>>>>>>> a18cb64a

    @staticmethod
    def require_data(self, data_lock, new_start, done_index, hashing_parts, cols, process_index):
        if data_lock.acquire():
            if new_start.value:
                end_index = 0
                new_start.value = False
            else:
                end_index = done_index.value

            if all([self.data_lines > 0, end_index < self.data_lines]):
                start_index = end_index
                if (self.data_lines - end_index) <= self.max_sample:
                    end_index = self.data_lines
                else:
                    end_index += self.max_sample
                done_index.value = end_index
                data_lock.release()

                data_part = self.X.iloc[start_index: end_index]
                # Always get df and check it after merge all data parts
                data_part = self.hashing_trick(X_in=data_part, hashing_method=self.hash_method, N=self.n_components, cols=self.cols)
                part_index = int(math.ceil(end_index / self.max_sample))
                hashing_parts.put({part_index: data_part})
                if self.verbose == 5:
                    print("Process - " + str(process_index),
                          "done hashing data : " + str(start_index) + "~" + str(end_index))
                if end_index < self.data_lines:
                    self.require_data(self, data_lock, new_start, done_index, hashing_parts, cols=cols, process_index=process_index)
            else:
                data_lock.release()
        else:
            data_lock.release()

    def _transform(self, X):
        """
        Call _transform_single_cpu() if you want to use single CPU with all samples
        """
        self.X = X

        self.data_lines = len(self.X)

<<<<<<< HEAD
=======
        # then make sure that it is the right size
        if self.X.shape[1] != self._dim:
            raise ValueError(f'Unexpected input dimension {self.X.shape[1]}, expected {self._dim}')

        if not list(self.cols):
            return self.X

>>>>>>> a18cb64a
        data_lock = multiprocessing.Manager().Lock()
        new_start = multiprocessing.Manager().Value('d', True)
        done_index = multiprocessing.Manager().Value('d', int(0))
        hashing_parts = multiprocessing.Manager().Queue()

        if self.auto_sample:
            self.max_sample = int(self.data_lines / self.max_process)

            if self.max_sample == 0:
                self.max_sample = 1
        if self.max_process == 1:
            self.require_data(self, data_lock, new_start, done_index, hashing_parts, cols=self.cols, process_index=1)
        else:
            n_process = []
            for thread_index in range(self.max_process):
                process = multiprocessing.Process(target=self.require_data,
                                                  args=(self, data_lock, new_start, done_index, hashing_parts, self.cols, thread_index + 1))
                process.daemon = True
                n_process.append(process)
            for process in n_process:
                process.start()
            for process in n_process:
                process.join()
        data = self.X
        if self.max_sample == 0 or self.max_sample == self.data_lines:
            if hashing_parts:
                data = list(hashing_parts.get().values())[0]
        else:
            list_data = {}
            while not hashing_parts.empty():
                list_data.update(hashing_parts.get())
            sort_data = []
            for part_index in sorted(list_data):
                sort_data.append(list_data[part_index])
            if sort_data:
                data = pd.concat(sort_data)
        return data

    def _transform_single_cpu(self, X, override_return_df=False):
        """Perform the transformation to new categorical data.

        Parameters
        ----------

        X : array-like, shape = [n_samples, n_features]

        Returns
        -------

        p : array, shape = [n_samples, n_numeric + N]
            Transformed values with encoding applied.

        """

        if self._dim is None:
            raise ValueError('Must train encoder before it can be used to transform data.')

        # first check the type
        X = util.convert_input(X)

        # then make sure that it is the right size
        if X.shape[1] != self._dim:
            raise ValueError(f'Unexpected input dimension {X.shape[1]}, expected {self._dim}')

        if not list(self.cols):
            return X

        X = self.hashing_trick(X, hashing_method=self.hash_method, N=self.n_components, cols=self.cols)

        if self.drop_invariant:
            X = X.drop(columns=self.invariant_cols)

        if self.return_df or override_return_df:
            return X
        else:
            return X.values

    @staticmethod
    def hashing_trick(X_in, hashing_method='md5', N=2, cols=None, make_copy=False):
        """A basic hashing implementation with configurable dimensionality/precision

        Performs the hashing trick on a pandas dataframe, `X`, using the hashing method from hashlib
        identified by `hashing_method`.  The number of output dimensions (`N`), and columns to hash (`cols`) are
        also configurable.

        Parameters
        ----------

        X_in: pandas dataframe
            description text
        hashing_method: string, optional
            description text
        N: int, optional
            description text
        cols: list, optional
            description text
        make_copy: bool, optional
            description text

        Returns
        -------

        out : dataframe
            A hashing encoded dataframe.

        References
        ----------
        Cite the relevant literature, e.g. [1]_.  You may also cite these
        references in the notes section above.
        .. [1] Kilian Weinberger; Anirban Dasgupta; John Langford; Alex Smola; Josh Attenberg (2009). Feature Hashing
        for Large Scale Multitask Learning. Proc. ICML.

        """
        if hashing_method not in hashlib.algorithms_available:
            raise ValueError(f"Hashing Method: {hashing_method} not Available. "
                             f"Please use one from: [{', '.join([str(x) for x in hashlib.algorithms_available])}]")

        if make_copy:
            X = X_in.copy(deep=True)
        else:
            X = X_in

        if cols is None:
            cols = X.columns.values

        def hash_fn(x):
            tmp = [0 for _ in range(N)]
            for val in x.values:
                if val is not None:
                    hasher = hashlib.new(hashing_method)
                    if sys.version_info[0] == 2:
                        hasher.update(str(val))
                    else:
                        hasher.update(bytes(str(val), 'utf-8'))
                    tmp[int(hasher.hexdigest(), 16) % N] += 1
            return pd.Series(tmp, index=new_cols)

        new_cols = [f'col_{d}' for d in range(N)]

        X_cat = X.loc[:, cols]
        X_num = X.loc[:, [x for x in X.columns.values if x not in cols]]

        X_cat = X_cat.apply(hash_fn, axis=1)
        X_cat.columns = new_cols

        X = pd.concat([X_cat, X_num], axis=1)

        return X<|MERGE_RESOLUTION|>--- conflicted
+++ resolved
@@ -135,57 +135,8 @@
         self.handle_missing = "does not apply"
         self.handle_unknown = "does not apply"
 
-<<<<<<< HEAD
     def _fit(self, X, y=None, **kwargs):
         pass
-=======
-    def fit(self, X, y=None, **kwargs):
-        """Fit encoder according to X and y.
-
-        Parameters
-        ----------
-
-        X : array-like, shape = [n_samples, n_features]
-            Training vectors, where n_samples is the number of samples
-            and n_features is the number of features.
-        y : array-like, shape = [n_samples]
-            Target values.
-
-        Returns
-        -------
-
-        self : encoder
-            Returns self.
-
-        """
-
-        # first check the type
-        X = util.convert_input(X)
-
-        self._dim = X.shape[1]
-
-        # if columns aren't passed, just use every string column
-        if self.cols is None:
-            self.cols = util.get_obj_cols(X)
-        else:
-            self.cols = util.convert_cols_to_list(self.cols)
-
-        X_temp = self.transform(X, override_return_df=True)
-        self.feature_names = X_temp.columns.tolist()
-
-        # drop all output columns with 0 variance.
-        if self.drop_invariant:
-            self.drop_cols = []
-            generated_cols = util.get_generated_cols(X, X_temp, self.cols)
-            self.drop_cols = [x for x in generated_cols if X_temp[x].var() <= 10e-5]
-            try:
-                [self.feature_names.remove(x) for x in self.drop_cols]
-            except KeyError as e:
-                if self.verbose > 0:
-                    print(f"Could not remove column from feature names. Not found in generated cols.\n{e}")
-
-        return self
->>>>>>> a18cb64a
 
     @staticmethod
     def require_data(self, data_lock, new_start, done_index, hashing_parts, cols, process_index):
@@ -228,16 +179,6 @@
 
         self.data_lines = len(self.X)
 
-<<<<<<< HEAD
-=======
-        # then make sure that it is the right size
-        if self.X.shape[1] != self._dim:
-            raise ValueError(f'Unexpected input dimension {self.X.shape[1]}, expected {self._dim}')
-
-        if not list(self.cols):
-            return self.X
-
->>>>>>> a18cb64a
         data_lock = multiprocessing.Manager().Lock()
         new_start = multiprocessing.Manager().Value('d', True)
         done_index = multiprocessing.Manager().Value('d', int(0))
