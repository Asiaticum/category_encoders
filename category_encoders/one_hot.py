"""One-hot or dummy coding"""
import numpy as np
import pandas as pd
import warnings
from sklearn.base import BaseEstimator, TransformerMixin
from category_encoders.ordinal import OrdinalEncoder
import category_encoders.utils as util

__author__ = 'willmcginnis'


class OneHotEncoder(util.BaseEncoder, util.UnsupervisedTransformerMixin):
    """Onehot (or dummy) coding for categorical features, produces one feature per category, each binary.

    Parameters
    ----------

    verbose: int
        integer indicating verbosity of the output. 0 for none.
    cols: list
        a list of columns to encode, if None, all string columns will be encoded.
    drop_invariant: bool
        boolean for whether or not to drop columns with 0 variance.
    return_df: bool
        boolean for whether to return a pandas DataFrame from transform (otherwise it will be a numpy array).
    use_cat_names: bool
        if True, category values will be included in the encoded column names. Since this can result in duplicate column names, duplicates are suffixed with '#' symbol until a unique name is generated.
        If False, category indices will be used instead of the category values.
    handle_unknown: str
        options are 'error', 'return_nan', 'value', and 'indicator'. The default is 'value'.

        'error' will raise a `ValueError` at transform time if there are new categories.
        'return_nan' will encode a new value as `np.nan` in every dummy column.
        'value' will encode a new value as 0 in every dummy column.
        'indicator' will add an additional dummy column (in both training and test data).
    handle_missing: str
        options are 'error', 'return_nan', 'value', and 'indicator'. The default is 'value'.

        'error' will raise a `ValueError` if missings are encountered.
        'return_nan' will encode a missing value as `np.nan` in every dummy column.
        'value' will encode a missing value as 0 in every dummy column.
        'indicator' will treat missingness as its own category, adding an additional dummy column
        (whether there are missing values in the training set or not).

    Example
    -------
    >>> from category_encoders import *
    >>> import pandas as pd
    >>> from sklearn.datasets import load_boston
    >>> bunch = load_boston()
    >>> y = bunch.target
    >>> X = pd.DataFrame(bunch.data, columns=bunch.feature_names)
    >>> enc = OneHotEncoder(cols=['CHAS', 'RAD'], handle_unknown='indicator').fit(X, y)
    >>> numeric_dataset = enc.transform(X)
    >>> print(numeric_dataset.info())
    <class 'pandas.core.frame.DataFrame'>
    RangeIndex: 506 entries, 0 to 505
    Data columns (total 24 columns):
    CRIM       506 non-null float64
    ZN         506 non-null float64
    INDUS      506 non-null float64
    CHAS_1     506 non-null int64
    CHAS_2     506 non-null int64
    CHAS_-1    506 non-null int64
    NOX        506 non-null float64
    RM         506 non-null float64
    AGE        506 non-null float64
    DIS        506 non-null float64
    RAD_1      506 non-null int64
    RAD_2      506 non-null int64
    RAD_3      506 non-null int64
    RAD_4      506 non-null int64
    RAD_5      506 non-null int64
    RAD_6      506 non-null int64
    RAD_7      506 non-null int64
    RAD_8      506 non-null int64
    RAD_9      506 non-null int64
    RAD_-1     506 non-null int64
    TAX        506 non-null float64
    PTRATIO    506 non-null float64
    B          506 non-null float64
    LSTAT      506 non-null float64
    dtypes: float64(11), int64(13)
    memory usage: 95.0 KB
    None

    References
    ----------

    .. [1] Contrast Coding Systems for Categorical Variables, from
    https://stats.idre.ucla.edu/r/library/r-library-contrast-coding-systems-for-categorical-variables/

    .. [2] Gregory Carey (2003). Coding Categorical Variables, from
    http://psych.colorado.edu/~carey/Courses/PSYC5741/handouts/Coding%20Categorical%20Variables%202006-03-03.pdf

    """
    prefit_ordinal = True

    def __init__(self, verbose=0, cols=None, drop_invariant=False, return_df=True,
                 handle_missing='value', handle_unknown='value', use_cat_names=False):
        self.return_df = return_df
        self.drop_invariant = drop_invariant
        self.invariant_cols = []
        self.mapping = None
        self.verbose = verbose
        self.cols = cols
        self.use_default_cols = cols is None  # if True, even a repeated call of fit() will select string columns from X
        self.ordinal_encoder = None
        self._dim = None
        self.handle_unknown = handle_unknown
        self.handle_missing = handle_missing
        self.use_cat_names = use_cat_names
        self.feature_names = None

    @property
    def category_mapping(self):
        return self.ordinal_encoder.category_mapping

<<<<<<< HEAD
    def _fit(self, X, y=None, **kwargs):
=======
    def fit(self, X, y=None, **kwargs):
        """Fit encoder according to X and y.

        Parameters
        ----------

        X : array-like, shape = [n_samples, n_features]
            Training vectors, where n_samples is the number of samples
            and n_features is the number of features.
        y : array-like, shape = [n_samples]
            Target values.

        Returns
        -------

        self : encoder
            Returns self.

        """

        # first check the type
        X = util.convert_input(X)

        self._dim = X.shape[1]

        # if columns aren't passed, just use every string column
        if self.cols is None:
            self.cols = util.get_obj_cols(X)
        else:
            self.cols = util.convert_cols_to_list(self.cols)

        if self.handle_missing == 'error':
            if X[self.cols].isnull().any().any():
                raise ValueError('Columns to be encoded can not contain null')

        oe_missing_strat = {
            'error': 'error',
            'return_nan': 'return_nan',
            'value': 'value',
            'indicator': 'return_nan',
        }[self.handle_missing]

>>>>>>> 55636b5a
        self.ordinal_encoder = OrdinalEncoder(
            verbose=self.verbose,
            cols=self.cols,
            handle_unknown='value',
            handle_missing=oe_missing_strat,
        )
        self.ordinal_encoder = self.ordinal_encoder.fit(X)
        self.mapping = self.generate_mapping()

    def generate_mapping(self):
        mapping = []
        found_column_counts = {}

        for switch in self.ordinal_encoder.mapping:
            col = switch.get('col')
            values = switch.get('mapping').copy(deep=True)

            if self.handle_missing == 'value':
                values = values[values > 0]

            if len(values) == 0:
                continue

            index = []
            new_columns = []

            append_nan_to_index = False
            for cat_name, class_ in values.iteritems():
                if pd.isna(cat_name) and self.handle_missing == 'return_nan':
                    # we don't want a mapping column if return_nan
                    # but do add the index to the end
                    append_nan_to_index = class_
                    continue
                if self.use_cat_names:
                    n_col_name = str(col) + '_%s' % (cat_name,)
                    found_count = found_column_counts.get(n_col_name, 0)
                    found_column_counts[n_col_name] = found_count + 1
                    n_col_name += '#' * found_count
                else:
                    n_col_name = str(col) + '_%s' % (class_,)

                index.append(class_)
                new_columns.append(n_col_name)

            if self.handle_unknown == 'indicator':
                n_col_name = str(col) + '_%s' % (-1,)
                if self.use_cat_names:
                    found_count = found_column_counts.get(n_col_name, 0)
                    found_column_counts[n_col_name] = found_count + 1
                    n_col_name += '#' * found_count
                new_columns.append(n_col_name)
                index.append(-1)

            if append_nan_to_index:
                index.append(append_nan_to_index)

            base_matrix = np.eye(N=len(index), M=len(new_columns), dtype=int)
            base_df = pd.DataFrame(data=base_matrix, columns=new_columns, index=index)

            if self.handle_unknown == 'value':
                base_df.loc[-1] = 0
            elif self.handle_unknown == 'return_nan':
                base_df.loc[-1] = np.nan

            if self.handle_missing == 'return_nan':
                base_df.loc[-2] = np.nan
            elif self.handle_missing == 'value':
                base_df.loc[-2] = 0

            mapping.append({'col': col, 'mapping': base_df})

        return mapping

<<<<<<< HEAD
    # todo output shape documentation
    def _transform(self, X):
=======
    def transform(self, X, override_return_df=False):
        """Perform the transformation to new categorical data.

        Parameters
        ----------

        X : array-like, shape = [n_samples, n_features]

        Returns
        -------

        p : array, shape = [n_samples, n_numeric + N]
            Transformed values with encoding applied.

        """

        if self._dim is None:
            raise ValueError(
                'Must train encoder before it can be used to transform data.')

        # first check the type
        X = util.convert_input(X)

        if self.handle_missing == 'error':
            if X[self.cols].isnull().any().any():
                raise ValueError('Columns to be encoded can not contain null')

        # then make sure that it is the right size
        if X.shape[1] != self._dim:
            raise ValueError('Unexpected input dimension %d, expected %d' % (
                X.shape[1], self._dim, ))

        if not list(self.cols):
            return X if self.return_df else X.values
>>>>>>> 55636b5a

        X = self.ordinal_encoder.transform(X)

        if self.handle_unknown == 'error':
            if X[self.cols].isin([-1]).any().any():
                raise ValueError('Columns to be encoded can not contain new values')

        X = self.get_dummies(X)
        return X

    def inverse_transform(self, X_in):
        """
        Perform the inverse transformation to encoded data.

        Parameters
        ----------
        X_in : array-like, shape = [n_samples, n_features]

        Returns
        -------
        p: array, the same size of X_in

        """

        # fail fast
        if self._dim is None:
            raise ValueError('Must train encoder before it can be used to inverse_transform data')

        # first check the type and make deep copy
        X = util.convert_input(X_in, columns=self.feature_names, deep=True)

        X = self.reverse_dummies(X, self.mapping)

        # then make sure that it is the right size
        if X.shape[1] != self._dim:
            if self.drop_invariant:
                raise ValueError("Unexpected input dimension %d, the attribute drop_invariant should "
                                 "be False when transforming the data" % (X.shape[1],))
            else:
                raise ValueError('Unexpected input dimension %d, expected %d' % (
                    X.shape[1], self._dim, ))

        if not list(self.cols):
            return X if self.return_df else X.values

        for switch in self.ordinal_encoder.mapping:
            column_mapping = switch.get('mapping')
            inverse = pd.Series(data=column_mapping.index, index=column_mapping.values)
            X[switch.get('col')] = X[switch.get('col')].map(inverse).astype(switch.get('data_type'))

            if self.handle_unknown == 'return_nan' and self.handle_missing == 'return_nan':
                for col in self.cols:
                    if X[switch.get('col')].isnull().any():
                        warnings.warn("inverse_transform is not supported because transform impute "
                                      "the unknown category nan when encode %s" % (col,))

        return X if self.return_df else X.values

    def get_dummies(self, X_in):
        """
        Convert numerical variable into dummy variables

        Parameters
        ----------
        X_in: DataFrame

        Returns
        -------
        dummies : DataFrame

        """

        X = X_in.copy(deep=True)

        cols = X.columns.values.tolist()

        for switch in self.mapping:
            col = switch.get('col')
            mod = switch.get('mapping')

            base_df = mod.reindex(X[col].fillna(-2))
            base_df = base_df.set_index(X.index)
            X = pd.concat([base_df, X], axis=1)

            old_column_index = cols.index(col)
            cols[old_column_index: old_column_index + 1] = mod.columns

        X = X.reindex(columns=cols)

        return X

    def reverse_dummies(self, X, mapping):
        """
        Convert dummy variable into numerical variables

        Parameters
        ----------
        X : DataFrame
        mapping: list-like
              Contains mappings of column to be transformed to it's new columns and value represented

        Returns
        -------
        numerical: DataFrame

        """
        out_cols = X.columns.values.tolist()
        mapped_columns = []
        for switch in mapping:
            col = switch.get('col')
            mod = switch.get('mapping')
            insert_at = out_cols.index(mod.columns[0])

            X.insert(insert_at, col, 0)
            positive_indexes = mod.index[mod.index > 0]
            for i in range(positive_indexes.shape[0]):
                existing_col = mod.columns[i]
                val = positive_indexes[i]
                X.loc[X[existing_col] == 1, col] = val
                mapped_columns.append(existing_col)
            X.drop(mod.columns, axis=1, inplace=True)
            out_cols = X.columns.values.tolist()

        return X

    def get_feature_names(self):
        """
        Returns the names of all transformed / added columns.

        Returns
        -------
        feature_names: list
            A list with all feature names transformed or added.
            Note: potentially dropped features are not included!

        """

        if not isinstance(self.feature_names, list):
            raise ValueError(
                'Must transform data first. Affected feature names are not known before.')
        else:
            return self.feature_names<|MERGE_RESOLUTION|>--- conflicted
+++ resolved
@@ -116,52 +116,13 @@
     def category_mapping(self):
         return self.ordinal_encoder.category_mapping
 
-<<<<<<< HEAD
     def _fit(self, X, y=None, **kwargs):
-=======
-    def fit(self, X, y=None, **kwargs):
-        """Fit encoder according to X and y.
-
-        Parameters
-        ----------
-
-        X : array-like, shape = [n_samples, n_features]
-            Training vectors, where n_samples is the number of samples
-            and n_features is the number of features.
-        y : array-like, shape = [n_samples]
-            Target values.
-
-        Returns
-        -------
-
-        self : encoder
-            Returns self.
-
-        """
-
-        # first check the type
-        X = util.convert_input(X)
-
-        self._dim = X.shape[1]
-
-        # if columns aren't passed, just use every string column
-        if self.cols is None:
-            self.cols = util.get_obj_cols(X)
-        else:
-            self.cols = util.convert_cols_to_list(self.cols)
-
-        if self.handle_missing == 'error':
-            if X[self.cols].isnull().any().any():
-                raise ValueError('Columns to be encoded can not contain null')
-
         oe_missing_strat = {
             'error': 'error',
             'return_nan': 'return_nan',
             'value': 'value',
             'indicator': 'return_nan',
         }[self.handle_missing]
-
->>>>>>> 55636b5a
         self.ordinal_encoder = OrdinalEncoder(
             verbose=self.verbose,
             cols=self.cols,
@@ -235,46 +196,8 @@
 
         return mapping
 
-<<<<<<< HEAD
     # todo output shape documentation
     def _transform(self, X):
-=======
-    def transform(self, X, override_return_df=False):
-        """Perform the transformation to new categorical data.
-
-        Parameters
-        ----------
-
-        X : array-like, shape = [n_samples, n_features]
-
-        Returns
-        -------
-
-        p : array, shape = [n_samples, n_numeric + N]
-            Transformed values with encoding applied.
-
-        """
-
-        if self._dim is None:
-            raise ValueError(
-                'Must train encoder before it can be used to transform data.')
-
-        # first check the type
-        X = util.convert_input(X)
-
-        if self.handle_missing == 'error':
-            if X[self.cols].isnull().any().any():
-                raise ValueError('Columns to be encoded can not contain null')
-
-        # then make sure that it is the right size
-        if X.shape[1] != self._dim:
-            raise ValueError('Unexpected input dimension %d, expected %d' % (
-                X.shape[1], self._dim, ))
-
-        if not list(self.cols):
-            return X if self.return_df else X.values
->>>>>>> 55636b5a
-
         X = self.ordinal_encoder.transform(X)
 
         if self.handle_unknown == 'error':
