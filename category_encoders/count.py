--- conflicted
+++ resolved
@@ -143,28 +143,6 @@
 
         self._check_set_create_dict_attrs()
         self._fit_count_encode(X_ordinal, y)
-
-        X_temp = self.transform(X, override_return_df=True)
-        self.feature_names = list(X_temp.columns)
-
-        if self.drop_invariant:
-            self.drop_cols = []
-            generated_cols = util.get_generated_cols(X, X_temp, self.cols)
-            self.drop_cols = [
-                x for x in generated_cols if X_temp[x].var() <= 10e-5
-            ]
-
-            try:
-                [self.feature_names.remove(x) for x in self.drop_cols]
-            except KeyError as e:
-                if self.verbose > 0:
-<<<<<<< HEAD
-                    print("Could not remove column from feature names."
-                          "Not found in generated cols.\n{}".format(e))
-=======
-                    print(f"Could not remove column from feature names. Not found in generated cols.\n{e}")
->>>>>>> a18cb64a
-
         return self
 
     def _transform(self, X):
@@ -225,42 +203,6 @@
         if any([val is not None for val in self._min_group_size.values()]):
             self.combine_min_categories(X)
 
-<<<<<<< HEAD
-=======
-    def _transform_count_encode(self, X_in, y):
-        """Perform the transform count encoding."""
-        X = X_in.copy(deep=True)
-
-        for col in self.cols:
-            # Treat None as np.nan
-            X[col] = pd.Series([el if el is not None else np.NaN for el in X[col]], index=X[col].index)
-            if self.handle_missing == "value":
-                if not util.is_category(X[col].dtype):
-                    X[col] = X[col].fillna(np.nan)
-
-            if self._min_group_size is not None:
-                if col in self._min_group_categories.keys():
-                    X[col] = X[col].map(self._min_group_categories[col]).fillna(X[col])
-            
-            X[col] = X[col].astype(object).map(self.mapping[col])
-            if isinstance(self._handle_unknown[col], (int, np.integer)):
-                X[col] = X[col].fillna(self._handle_unknown[col])
-            
-            elif (self._handle_unknown[col] == 'value'
-                    and X[col].isna().any()
-                    and self._handle_missing[col] != 'return_nan'
-                 ):
-                 X[col].replace(np.nan, 0, inplace=True)
- 
-            elif (
-                self._handle_unknown[col] == 'error'
-                and X[col].isnull().any()
-            ):
-                raise ValueError(f'Missing data found in column {col} at transform time.')
-
-        return X, self.mapping
-
->>>>>>> a18cb64a
     def combine_min_categories(self, X):
         """Combine small categories into a single category."""
         for col, mapper in self.mapping.items():
