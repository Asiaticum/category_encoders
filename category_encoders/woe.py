"""Weight of Evidence"""
import numpy as np
from category_encoders.ordinal import OrdinalEncoder
import category_encoders.utils as util
from sklearn.utils.random import check_random_state

__author__ = 'Jan Motl'


class WOEEncoder(util.BaseEncoder, util.SupervisedTransformerMixin):
    """Weight of Evidence coding for categorical features.

    Supported targets: binomial. For polynomial target support, see PolynomialWrapper.

    Parameters
    ----------

    verbose: int
        integer indicating verbosity of the output. 0 for none.
    cols: list
        a list of columns to encode, if None, all string columns will be encoded.
    drop_invariant: bool
        boolean for whether or not to drop columns with 0 variance.
    return_df: bool
        boolean for whether to return a pandas DataFrame from transform (otherwise it will be a numpy array).
    handle_missing: str
        options are 'return_nan', 'error' and 'value', defaults to 'value', which will assume WOE=0.
    handle_unknown: str
        options are 'return_nan', 'error' and 'value', defaults to 'value', which will assume WOE=0.
    randomized: bool,
        adds normal (Gaussian) distribution noise into training data in order to decrease overfitting (testing data are untouched).
    sigma: float
        standard deviation (spread or "width") of the normal distribution.
    regularization: float
        the purpose of regularization is mostly to prevent division by zero.
        When regularization is 0, you may encounter division by zero.

    Example
    -------
    >>> from category_encoders import *
    >>> import pandas as pd
    >>> from sklearn.datasets import load_boston
    >>> bunch = load_boston()
    >>> y = bunch.target > 22.5
    >>> X = pd.DataFrame(bunch.data, columns=bunch.feature_names)
    >>> enc = WOEEncoder(cols=['CHAS', 'RAD']).fit(X, y)
    >>> numeric_dataset = enc.transform(X)
    >>> print(numeric_dataset.info())
    <class 'pandas.core.frame.DataFrame'>
    RangeIndex: 506 entries, 0 to 505
    Data columns (total 13 columns):
    CRIM       506 non-null float64
    ZN         506 non-null float64
    INDUS      506 non-null float64
    CHAS       506 non-null float64
    NOX        506 non-null float64
    RM         506 non-null float64
    AGE        506 non-null float64
    DIS        506 non-null float64
    RAD        506 non-null float64
    TAX        506 non-null float64
    PTRATIO    506 non-null float64
    B          506 non-null float64
    LSTAT      506 non-null float64
    dtypes: float64(13)
    memory usage: 51.5 KB
    None

    References
    ----------

    .. [1] Weight of Evidence (WOE) and Information Value Explained, from
    https://www.listendata.com/2015/03/weight-of-evidence-woe-and-information.html

    """
    prefit_ordinal = True

    def __init__(self, verbose=0, cols=None, drop_invariant=False, return_df=True,
                 handle_unknown='value', handle_missing='value', random_state=None, randomized=False, sigma=0.05, regularization=1.0):
        self.verbose = verbose
        self.return_df = return_df
        self.drop_invariant = drop_invariant
        self.invariant_cols = []
        self.cols = cols
        self.use_default_cols = cols is None  # if True, even a repeated call of fit() will select string columns from X
        self.ordinal_encoder = None
        self._dim = None
        self.mapping = None
        self.handle_unknown = handle_unknown
        self.handle_missing = handle_missing
        self._sum = None
        self._count = None
        self.random_state = random_state
        self.randomized = randomized
        self.sigma = sigma
        self.regularization = regularization
        self.feature_names = None

    def _fit(self, X, y, **kwargs):
        # The label must be binary with values {0,1}
        unique = y.unique()
        if len(unique) != 2:
            raise ValueError("The target column y must be binary. But the target contains " + str(len(unique)) + " unique value(s).")
        if y.isnull().any():
            raise ValueError("The target column y must not contain missing values.")
        if np.max(unique) < 1:
            raise ValueError("The target column y must be binary with values {0, 1}. Value 1 was not found in the target.")
        if np.min(unique) > 0:
            raise ValueError("The target column y must be binary with values {0, 1}. Value 0 was not found in the target.")

        self.ordinal_encoder = OrdinalEncoder(
            verbose=self.verbose,
            cols=self.cols,
            handle_unknown='value',
            handle_missing='value'
        )
        self.ordinal_encoder = self.ordinal_encoder.fit(X)
        X_ordinal = self.ordinal_encoder.transform(X)

        # Training
        self.mapping = self._train(X_ordinal, y)

    # todo docstring -> keep info about model training
    def _transform(self, X, y=None):
        """Perform the transformation to new categorical data. When the data are used for model training,
        it is important to also pass the target in order to apply leave one out.

        Parameters
        ----------

        X : array-like, shape = [n_samples, n_features]
        y : array-like, shape = [n_samples] when transform by leave one out
            None, when transform without target information (such as transform test set)

        Returns
        -------

        p : array, shape = [n_samples, n_numeric + N]
            Transformed values with encoding applied.

        """
        X = self.ordinal_encoder.transform(X)

        if self.handle_unknown == 'error':
            if X[self.cols].isin([-1]).any().any():
                raise ValueError('Unexpected categories found in dataframe')

        # Loop over columns and replace nominal values with WOE
        X = self._score(X, y)
<<<<<<< HEAD
        # Note: we should not even convert columns that are invariant
        return X
=======

        # Postprocessing
        # Note: We should not even convert these columns.
        if self.drop_invariant:
            X = X.drop(columns=self.drop_cols)

        if self.return_df or override_return_df:
            return X
        else:
            return X.values
>>>>>>> ce16b239

    def _train(self, X, y):
        # Initialize the output
        mapping = {}

        # Calculate global statistics
        self._sum = y.sum()
        self._count = y.count()

        for switch in self.ordinal_encoder.category_mapping:
            col = switch.get('col')
            values = switch.get('mapping')
            # Calculate sum and count of the target for each unique value in the feature col
            stats = y.groupby(X[col]).agg(['sum', 'count'])  # Count of x_{i,+} and x_i

            # Create a new column with regularized WOE.
            # Regularization helps to avoid division by zero.
            # Pre-calculate WOEs because logarithms are slow.
            nominator = (stats['sum'] + self.regularization) / (self._sum + 2*self.regularization)
            denominator = ((stats['count'] - stats['sum']) + self.regularization) / (self._count - self._sum + 2*self.regularization)
            woe = np.log(nominator / denominator)

            # Ignore unique values. This helps to prevent overfitting on id-like columns.
            woe[stats['count'] == 1] = 0

            if self.handle_unknown == 'return_nan':
                woe.loc[-1] = np.nan
            elif self.handle_unknown == 'value':
                woe.loc[-1] = 0

            if self.handle_missing == 'return_nan':
                woe.loc[values.loc[np.nan]] = np.nan
            elif self.handle_missing == 'value':
                woe.loc[-2] = 0

            # Store WOE for transform() function
            mapping[col] = woe

        return mapping

    def _score(self, X, y):
        for col in self.cols:
            # Score the column
            X[col] = X[col].map(self.mapping[col])

            # Randomization is meaningful only for training data -> we do it only if y is present
            if self.randomized and y is not None:
                random_state_generator = check_random_state(self.random_state)
                X[col] = (X[col] * random_state_generator.normal(1., self.sigma, X[col].shape[0]))

        return X<|MERGE_RESOLUTION|>--- conflicted
+++ resolved
@@ -147,21 +147,7 @@
 
         # Loop over columns and replace nominal values with WOE
         X = self._score(X, y)
-<<<<<<< HEAD
-        # Note: we should not even convert columns that are invariant
         return X
-=======
-
-        # Postprocessing
-        # Note: We should not even convert these columns.
-        if self.drop_invariant:
-            X = X.drop(columns=self.drop_cols)
-
-        if self.return_df or override_return_df:
-            return X
-        else:
-            return X.values
->>>>>>> ce16b239
 
     def _train(self, X, y):
         # Initialize the output
